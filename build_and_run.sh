#!/bin/bash

# Enable error handling
set -e

# Function for logging with timestamp
log() {
    echo "[$(date '+%Y-%m-%d %H:%M:%S')] $1"
}

# Function for error handling
handle_error() {
    log "ERROR: $1"
    exit 1
}

# Parse command line arguments
USE_PREBUILT=false
DOCKER_COMPOSE_FILE="docker-compose.yml"

while [[ $# -gt 0 ]]; do
  case $1 in
    --prebuilt)
      USE_PREBUILT=true
      DOCKER_COMPOSE_FILE="docker-compose.prebuilt.yml"
      shift
      ;;
    --help)
      echo "Usage: $0 [--prebuilt] [--help]"
      echo ""
      echo "Options:"
      echo "  --prebuilt    Use pre-built container images (faster startup)"
      echo "  --help        Show this help message"
      echo ""
      echo "Examples:"
      echo "  $0                # Build containers locally (default)"
      echo "  $0 --prebuilt    # Use pre-built images from registry"
      echo ""
      echo "Benefits of --prebuilt:"
      echo "  - Instant deployment (no build time)"
      echo "  - Reduced friction (eliminate build environment issues)"
      echo "  - Consistent experience (all users get the same tested images)"
      echo "  - Bandwidth efficient (pull optimized, compressed images)"
      exit 0
      ;;
    *)
      echo "Unknown option $1"
      echo "Use --help for usage information"
      exit 1
      ;;
  esac
done

echo "MCP Gateway Registry Deployment"
echo "==============================="

if [ "$USE_PREBUILT" = true ]; then
    log "🚀 Using pre-built container images for fast deployment"
    log "📥 Will pull latest images from container registry during startup..."
else
    log "🔨 Building containers locally (this may take several minutes)"
fi

log "Using Docker Compose file: $DOCKER_COMPOSE_FILE"
log "Starting MCP Gateway Docker Compose deployment script"

# Only check Node.js and build frontend when building locally
if [ "$USE_PREBUILT" = false ]; then
    # Check if Node.js and npm are installed
    if ! command -v node &> /dev/null; then
        log "ERROR: Node.js is not installed"
        log "Please install Node.js (version 16 or higher): https://nodejs.org/"
        exit 1
    fi

    if ! command -v npm &> /dev/null; then
        log "ERROR: npm is not installed"
        log "Please install npm (usually comes with Node.js): https://nodejs.org/"
        exit 1
    fi

    # Check Node.js version
    NODE_VERSION=$(node -v | cut -d'v' -f2 | cut -d'.' -f1)
    if [ "$NODE_VERSION" -lt 16 ]; then
        log "ERROR: Node.js version $NODE_VERSION is too old. Please install Node.js 16 or higher."
        exit 1
    fi

    log "Node.js $(node -v) and npm $(npm -v) are available"

    # Build the React frontend
    log "Building React frontend..."
    if [ ! -d "frontend" ]; then
        handle_error "Frontend directory not found"
    fi

    cd frontend

    # Install frontend dependencies
    log "Installing frontend dependencies..."
    npm install || handle_error "Failed to install frontend dependencies"

    # Build the React application
    log "Building React application for production..."
    npm run build || handle_error "Failed to build React application"

    log "Frontend build completed successfully"
    cd ..
else
    log "Skipping frontend build (using pre-built images)"
fi

# Check if .env file exists
if [ ! -f .env ]; then
    log "ERROR: .env file not found"
    log "Please create a .env file with your configuration values:"
    log "Example .env file:"
    log "SECRET_KEY=your_secret_key_here"
    log "ADMIN_USER=admin"
    log "ADMIN_PASSWORD=your_secure_password"
    log "# For Financial Info server API keys, see servers/fininfo/README_SECRETS.md"
    exit 1
fi

log "Found .env file"

# Check if docker compose is installed
if ! docker compose version &> /dev/null; then
    log "ERROR: docker compose is not available"
    log "Please install Docker Compose v2: https://docs.docker.com/compose/install/"
    exit 1
fi

# Stop and remove existing services if they exist
log "Stopping existing services (if any)..."
<<<<<<< HEAD
docker compose down --remove-orphans || log "No existing services to stop"
=======
docker-compose -f "$DOCKER_COMPOSE_FILE" down --remove-orphans || log "No existing services to stop"
>>>>>>> c137bd59
log "Existing services stopped"

# Clean up FAISS index files to force registry to recreate them
log "Cleaning up FAISS index files..."
MCPGATEWAY_SERVERS_DIR="/opt/mcp-gateway/servers"
FAISS_FILES=("service_index.faiss" "service_index_metadata.json")

for file in "${FAISS_FILES[@]}"; do
    file_path="$MCPGATEWAY_SERVERS_DIR/$file"
    if [ -f "$file_path" ]; then
        sudo rm -f "$file_path"
        log "Deleted $file_path"
    else
        log "$file not found (already clean)"
    fi
done
log "FAISS index cleanup completed"

# Copy JSON files from registry/servers to /opt/mcp-gateway/servers with environment variable substitution
log "Copying JSON files from registry/servers to $MCPGATEWAY_SERVERS_DIR..."
if [ -d "registry/servers" ]; then
    # Create the target directory if it doesn't exist
    sudo mkdir -p "$MCPGATEWAY_SERVERS_DIR"
    
    # Copy all JSON files with environment variable substitution
    if ls registry/servers/*.json 1> /dev/null 2>&1; then
        # Export all environment variables from .env file for envsubst
        set -a  # Automatically export all variables
        source .env
        set +a  # Turn off automatic export
        
        for json_file in registry/servers/*.json; do
            filename=$(basename "$json_file")
            log "Processing $filename with environment variable substitution..."
            
            # Use envsubst to substitute environment variables, then copy to target
            envsubst < "$json_file" | sudo tee "$MCPGATEWAY_SERVERS_DIR/$filename" > /dev/null
        done
        log "JSON files copied successfully with environment variable substitution"
        
        # Verify atlassian.json was copied
        if [ -f "$MCPGATEWAY_SERVERS_DIR/atlassian.json" ]; then
            log "atlassian.json copied successfully"
        else
            log "WARNING: atlassian.json not found in copied files"
        fi
    else
        log "No JSON files found in registry/servers"
    fi
else
    log "WARNING: registry/servers directory not found"
fi

# Copy scopes.yml to /opt/mcp-gateway/auth_server
AUTH_SERVER_DIR="/opt/mcp-gateway/auth_server"
log "Copying scopes.yml to $AUTH_SERVER_DIR..."
if [ -f "auth_server/scopes.yml" ]; then
    # Create the target directory if it doesn't exist
    sudo mkdir -p "$AUTH_SERVER_DIR"
    
    # Copy scopes.yml
    sudo cp auth_server/scopes.yml "$AUTH_SERVER_DIR/"
    log "scopes.yml copied successfully to $AUTH_SERVER_DIR"
else
    log "WARNING: auth_server/scopes.yml not found"
fi

# Generate a random SECRET_KEY if not already in .env
if ! grep -q "SECRET_KEY=" .env || grep -q "SECRET_KEY=$" .env || grep -q "SECRET_KEY=\"\"" .env; then
    log "Generating SECRET_KEY..."
    SECRET_KEY=$(python3 -c 'import secrets; print(secrets.token_hex(32))') || handle_error "Failed to generate SECRET_KEY"
    
    # Remove any existing empty SECRET_KEY line
    sed -i '/^SECRET_KEY=$/d' .env 2>/dev/null || true
    sed -i '/^SECRET_KEY=""$/d' .env 2>/dev/null || true
    
    # Add new SECRET_KEY
    echo "SECRET_KEY=$SECRET_KEY" >> .env
    log "SECRET_KEY added to .env"
else
    log "SECRET_KEY already exists in .env"
fi

# Validate required environment variables
log "Validating required environment variables..."
source .env

if [ -z "$ADMIN_PASSWORD" ] || [ "$ADMIN_PASSWORD" = "your_secure_password" ]; then
    log "ERROR: ADMIN_PASSWORD must be set to a secure value in .env file"
    exit 1
fi

<<<<<<< HEAD
# Build the Docker images
log "Building Docker images..."
docker compose build || handle_error "Docker Compose build failed"
log "Docker images built successfully"

# Start metrics service first to generate API keys
log "Starting metrics service first..."
docker compose up -d metrics-service || handle_error "Failed to start metrics service"

# Wait for metrics service to be ready
log "Waiting for metrics service to be ready..."
max_retries=30
retry_count=0
while [ $retry_count -lt $max_retries ]; do
    if curl -f http://localhost:8890/health &>/dev/null; then
        log "Metrics service is ready"
        break
    fi
    sleep 2
    retry_count=$((retry_count + 1))
    log "Waiting for metrics service... ($retry_count/$max_retries)"
done

if [ $retry_count -eq $max_retries ]; then
    handle_error "Metrics service did not become ready within expected time"
fi

# Generate dynamic pre-shared tokens for metrics authentication
log "Setting up dynamic pre-shared tokens for services..."

# Get all services from docker-compose that might need metrics (exclude monitoring services)
METRICS_SERVICES=$(docker compose config --services 2>/dev/null | grep -v -E "(prometheus|grafana|metrics-db)" | sort | uniq)

if [ -z "$METRICS_SERVICES" ]; then
    log "WARNING: No services found for metrics configuration"
else
    log "Found services for metrics: $(echo $METRICS_SERVICES | tr '\n' ' ')"
fi

# Check if tokens already exist in .env
source .env 2>/dev/null || true

# Generate tokens for each service dynamically
for service in $METRICS_SERVICES; do
    # Convert service name to environment variable format
    # auth-server -> METRICS_API_KEY_AUTH_SERVER
    # metrics-service -> METRICS_API_KEY_METRICS_SERVICE (will be skipped as it's the metrics service itself)
    ENV_VAR_NAME="METRICS_API_KEY_$(echo "$service" | tr '[:lower:]-' '[:upper:]_')"
    
    # Skip the metrics service itself and non-metrics services
    if [ "$service" = "metrics-service" ] || [ "$service" = "prometheus" ] || [ "$service" = "grafana" ]; then
        continue
    fi
    
    # Get current value
    CURRENT_VALUE=$(eval echo "\$$ENV_VAR_NAME")
    
    # Generate token only if it doesn't exist or is empty
    if [ -z "$CURRENT_VALUE" ] || [ "$CURRENT_VALUE" = "" ]; then
        NEW_TOKEN="mcp_metrics_$(openssl rand -hex 16)"
        
        # Remove any existing line for this variable
        sed -i "/^$ENV_VAR_NAME=/d" .env 2>/dev/null || true
        
        # Add new token
        echo "$ENV_VAR_NAME=$NEW_TOKEN" >> .env
        log "Generated new $service token: ${NEW_TOKEN:0:20}..."
    else
        log "Using existing $service token: ${CURRENT_VALUE:0:20}..."
    fi
done

log "Dynamic metrics API tokens configured successfully"

# Now start all other services with the API keys in environment
log "Starting remaining Docker Compose services..."
docker compose up -d || handle_error "Failed to start remaining services"
=======
# Build or pull Docker images
if [ "$USE_PREBUILT" = true ]; then
    log "Pulling pre-built Docker images..."
    docker-compose -f "$DOCKER_COMPOSE_FILE" pull || handle_error "Docker Compose pull failed"
    log "Pre-built Docker images pulled successfully"
else
    log "Building Docker images..."
    docker-compose -f "$DOCKER_COMPOSE_FILE" build || handle_error "Docker Compose build failed"
    log "Docker images built successfully"
fi

# Start the services
log "Starting Docker Compose services..."
docker-compose -f "$DOCKER_COMPOSE_FILE" up -d || handle_error "Failed to start services"
>>>>>>> c137bd59

# Wait a moment for services to initialize
log "Waiting for services to initialize..."
sleep 10

# Check service status
log "Checking service status..."
<<<<<<< HEAD
docker compose ps
=======
docker-compose -f "$DOCKER_COMPOSE_FILE" ps
>>>>>>> c137bd59

# Verify key services are running
log "Verifying services are healthy..."

# Check registry service
if curl -f http://localhost:7860/health &>/dev/null; then
    log "Registry service is healthy"
else
    log "WARNING: Registry service may still be starting up..."
fi

# Check auth service
if curl -f http://localhost:8888/health &>/dev/null; then
    log "Auth service is healthy"
else
    log "WARNING: Auth service may still be starting up..."
fi

# Check nginx is responding
if curl -f http://localhost:80 &>/dev/null || curl -k -f https://localhost:443 &>/dev/null; then
    log "Nginx is responding"
else
    log "WARNING: Nginx may still be starting up..."
fi

# Verify FAISS index creation
log "Verifying FAISS index creation..."
sleep 5  # Give registry service time to create the index

if [ -f "$MCPGATEWAY_SERVERS_DIR/service_index.faiss" ]; then
    log "FAISS index created successfully at $MCPGATEWAY_SERVERS_DIR/service_index.faiss"
    
    # Check if metadata file also exists
    if [ -f "$MCPGATEWAY_SERVERS_DIR/service_index_metadata.json" ]; then
        log "FAISS index metadata created successfully"
    else
        log "WARNING: FAISS index metadata file not found"
    fi
else
    log "WARNING: FAISS index not yet created. The registry service will create it on first access."
fi

# Verify server list includes Atlassian
log "Verifying server list..."
if [ -f "$MCPGATEWAY_SERVERS_DIR/atlassian.json" ]; then
    log "Atlassian server configuration present"
fi

# List all available server JSON files
log "Available server configurations in $MCPGATEWAY_SERVERS_DIR:"
if ls "$MCPGATEWAY_SERVERS_DIR"/*.json 2>/dev/null | head -n 10; then
    TOTAL_SERVERS=$(ls "$MCPGATEWAY_SERVERS_DIR"/*.json 2>/dev/null | wc -l)
    log "Total server configurations: $TOTAL_SERVERS"
else
    log "WARNING: No server configurations found in $MCPGATEWAY_SERVERS_DIR"
fi


log "Deployment completed successfully"
log ""
log "Services are available at:"
log "  - Main interface: http://localhost or https://localhost"
log "  - Registry API: http://localhost:7860"
log "  - Auth service: http://localhost:8888"
log "  - Current Time MCP: http://localhost:8000"
log "  - Financial Info MCP: http://localhost:8001"
log "  - Real Server Fake Tools MCP: http://localhost:8002"
log "  - MCP Gateway MCP: http://localhost:8003"
log "  - Atlassian MCP: http://localhost:8005"
log ""
<<<<<<< HEAD
log "To view logs for all services: docker compose logs -f"
log "To view logs for a specific service: docker compose logs -f <service-name>"
log "To stop services: docker compose down"
=======
log "To view logs for all services: docker-compose -f $DOCKER_COMPOSE_FILE logs -f"
log "To view logs for a specific service: docker-compose -f $DOCKER_COMPOSE_FILE logs -f <service-name>"
log "To stop services: docker-compose -f $DOCKER_COMPOSE_FILE down"
>>>>>>> c137bd59
log ""

# Ask if user wants to follow logs
read -p "Do you want to follow the logs? (y/n): " -n 1 -r
echo
if [[ $REPLY =~ ^[Yy]$ ]]; then
    log "Following container logs (press Ctrl+C to stop following logs without stopping the services):"
    echo "---------- DOCKER COMPOSE LOGS ----------"
<<<<<<< HEAD
    docker compose logs -f
else
    log "Services are running in the background. Use 'docker compose logs -f' to view logs."
=======
    docker-compose -f "$DOCKER_COMPOSE_FILE" logs -f
else
    log "Services are running in the background. Use 'docker-compose -f $DOCKER_COMPOSE_FILE logs -f' to view logs."
>>>>>>> c137bd59
fi<|MERGE_RESOLUTION|>--- conflicted
+++ resolved
@@ -133,11 +133,7 @@
 
 # Stop and remove existing services if they exist
 log "Stopping existing services (if any)..."
-<<<<<<< HEAD
-docker compose down --remove-orphans || log "No existing services to stop"
-=======
 docker-compose -f "$DOCKER_COMPOSE_FILE" down --remove-orphans || log "No existing services to stop"
->>>>>>> c137bd59
 log "Existing services stopped"
 
 # Clean up FAISS index files to force registry to recreate them
@@ -230,15 +226,20 @@
     exit 1
 fi
 
-<<<<<<< HEAD
-# Build the Docker images
-log "Building Docker images..."
-docker compose build || handle_error "Docker Compose build failed"
-log "Docker images built successfully"
+# Build or pull Docker images
+if [ "$USE_PREBUILT" = true ]; then
+    log "Pulling pre-built Docker images..."
+    docker-compose -f "$DOCKER_COMPOSE_FILE" pull || handle_error "Docker Compose pull failed"
+    log "Pre-built Docker images pulled successfully"
+else
+    log "Building Docker images..."
+    docker-compose -f "$DOCKER_COMPOSE_FILE" build || handle_error "Docker Compose build failed"
+    log "Docker images built successfully"
+fi
 
 # Start metrics service first to generate API keys
 log "Starting metrics service first..."
-docker compose up -d metrics-service || handle_error "Failed to start metrics service"
+docker-compose -f "$DOCKER_COMPOSE_FILE" up -d metrics-service || handle_error "Failed to start metrics service"
 
 # Wait for metrics service to be ready
 log "Waiting for metrics service to be ready..."
@@ -307,23 +308,7 @@
 
 # Now start all other services with the API keys in environment
 log "Starting remaining Docker Compose services..."
-docker compose up -d || handle_error "Failed to start remaining services"
-=======
-# Build or pull Docker images
-if [ "$USE_PREBUILT" = true ]; then
-    log "Pulling pre-built Docker images..."
-    docker-compose -f "$DOCKER_COMPOSE_FILE" pull || handle_error "Docker Compose pull failed"
-    log "Pre-built Docker images pulled successfully"
-else
-    log "Building Docker images..."
-    docker-compose -f "$DOCKER_COMPOSE_FILE" build || handle_error "Docker Compose build failed"
-    log "Docker images built successfully"
-fi
-
-# Start the services
-log "Starting Docker Compose services..."
-docker-compose -f "$DOCKER_COMPOSE_FILE" up -d || handle_error "Failed to start services"
->>>>>>> c137bd59
+docker-compose -f "$DOCKER_COMPOSE_FILE" up -d || handle_error "Failed to start remaining services"
 
 # Wait a moment for services to initialize
 log "Waiting for services to initialize..."
@@ -331,11 +316,7 @@
 
 # Check service status
 log "Checking service status..."
-<<<<<<< HEAD
-docker compose ps
-=======
 docker-compose -f "$DOCKER_COMPOSE_FILE" ps
->>>>>>> c137bd59
 
 # Verify key services are running
 log "Verifying services are healthy..."
@@ -406,15 +387,9 @@
 log "  - MCP Gateway MCP: http://localhost:8003"
 log "  - Atlassian MCP: http://localhost:8005"
 log ""
-<<<<<<< HEAD
-log "To view logs for all services: docker compose logs -f"
-log "To view logs for a specific service: docker compose logs -f <service-name>"
-log "To stop services: docker compose down"
-=======
 log "To view logs for all services: docker-compose -f $DOCKER_COMPOSE_FILE logs -f"
 log "To view logs for a specific service: docker-compose -f $DOCKER_COMPOSE_FILE logs -f <service-name>"
 log "To stop services: docker-compose -f $DOCKER_COMPOSE_FILE down"
->>>>>>> c137bd59
 log ""
 
 # Ask if user wants to follow logs
@@ -423,13 +398,7 @@
 if [[ $REPLY =~ ^[Yy]$ ]]; then
     log "Following container logs (press Ctrl+C to stop following logs without stopping the services):"
     echo "---------- DOCKER COMPOSE LOGS ----------"
-<<<<<<< HEAD
-    docker compose logs -f
-else
-    log "Services are running in the background. Use 'docker compose logs -f' to view logs."
-=======
     docker-compose -f "$DOCKER_COMPOSE_FILE" logs -f
 else
     log "Services are running in the background. Use 'docker-compose -f $DOCKER_COMPOSE_FILE logs -f' to view logs."
->>>>>>> c137bd59
 fi