version: '3.8'

services:
  # OpenSearch for registry data storage and hybrid search
  opensearch:
    image: opensearchproject/opensearch:2.11.0
    container_name: mcp-opensearch
    environment:
      - cluster.name=mcp-gateway-cluster
      - node.name=opensearch-node1
      - discovery.type=single-node
      - bootstrap.memory_lock=true
      - "OPENSEARCH_JAVA_OPTS=-Xms512m -Xmx512m"
      - DISABLE_INSTALL_DEMO_CONFIG=true
      - DISABLE_SECURITY_PLUGIN=true
    ulimits:
      memlock:
        soft: -1
        hard: -1
      nofile:
        soft: 65536
        hard: 65536
    volumes:
      - opensearch-data:/usr/share/opensearch/data
    ports:
      - "9200:9200"
      - "9600:9600"
    healthcheck:
      test: ["CMD-SHELL", "curl -s http://localhost:9200/_cluster/health | grep -q 'green\\|yellow'"]
      interval: 30s
      timeout: 10s
      retries: 5
    restart: unless-stopped

  # OpenSearch Dashboards (optional - for debugging)
  opensearch-dashboards:
    image: opensearchproject/opensearch-dashboards:2.11.0
    container_name: mcp-opensearch-dashboards
    profiles:
      - debug
    environment:
      - OPENSEARCH_HOSTS=["http://opensearch:9200"]
      - DISABLE_SECURITY_DASHBOARDS_PLUGIN=true
    ports:
      - "5601:5601"
    depends_on:
      opensearch:
        condition: service_healthy
    restart: unless-stopped

  # Registry service (includes nginx, SSL, FAISS, models)
  registry:
    build:
      context: .
      dockerfile: docker/Dockerfile.registry
    environment:
      - SECRET_KEY=${SECRET_KEY}
      - ADMIN_USER=${ADMIN_USER:-admin}
      - ADMIN_PASSWORD=${ADMIN_PASSWORD}
      - AUTH_SERVER_URL=${AUTH_SERVER_URL}
      - AUTH_SERVER_EXTERNAL_URL=${AUTH_SERVER_EXTERNAL_URL}
      - GITHUB_CLIENT_ID=${GITHUB_CLIENT_ID}
      - GITHUB_CLIENT_SECRET=${GITHUB_CLIENT_SECRET}
      - COGNITO_CLIENT_ID=${COGNITO_CLIENT_ID}
      - COGNITO_CLIENT_SECRET=${COGNITO_CLIENT_SECRET}
      - COGNITO_USER_POOL_ID=${COGNITO_USER_POOL_ID}
      - AWS_REGION=${AWS_REGION:-us-east-1}
      - HEALTH_CHECK_INTERVAL_SECONDS=${HEALTH_CHECK_INTERVAL_SECONDS:-30}
      - SRE_GATEWAY_AUTH_TOKEN=${SRE_GATEWAY_AUTH_TOKEN}
      - ATLASSIAN_AUTH_TOKEN=${ATLASSIAN_AUTH_TOKEN}
      # Metrics configuration
      - METRICS_SERVICE_URL=http://metrics-service:8890
      - METRICS_API_KEY=${METRICS_API_KEY_REGISTRY}
      - METRICS_API_KEY_NGINX=${METRICS_API_KEY_REGISTRY}
      # Keycloak configuration
      - AUTH_PROVIDER=${AUTH_PROVIDER:-cognito}
      - KEYCLOAK_ENABLED=${KEYCLOAK_ENABLED:-false}
      - KEYCLOAK_URL=${KEYCLOAK_URL:-http://keycloak:8080}
      - KEYCLOAK_REALM=${KEYCLOAK_REALM:-mcp-gateway}
      - KEYCLOAK_CLIENT_ID=${KEYCLOAK_CLIENT_ID:-mcp-gateway-web}
      - KEYCLOAK_CLIENT_SECRET=${KEYCLOAK_CLIENT_SECRET}
      - KEYCLOAK_ADMIN=${KEYCLOAK_ADMIN:-admin}
      - KEYCLOAK_ADMIN_PASSWORD=${KEYCLOAK_ADMIN_PASSWORD}
      - KEYCLOAK_M2M_CLIENT_ID=${KEYCLOAK_M2M_CLIENT_ID}
      - KEYCLOAK_M2M_CLIENT_SECRET=${KEYCLOAK_M2M_CLIENT_SECRET}
      # External Registry Configuration
      - EXTERNAL_REGISTRY_TAGS=${EXTERNAL_REGISTRY_TAGS:-anthropic-registry,workday-asor}
      - ASOR_ACCESS_TOKEN=${ASOR_ACCESS_TOKEN}
      - ASOR_CLIENT_CREDENTIALS=${ASOR_CLIENT_CREDENTIALS}
<<<<<<< HEAD
      # OpenSearch Configuration
      - STORAGE_BACKEND=${STORAGE_BACKEND:-file}
      - OPENSEARCH_HOST=opensearch
      - OPENSEARCH_PORT=9200
      - OPENSEARCH_NAMESPACE=${OPENSEARCH_NAMESPACE:-default}
=======
      # Embeddings Configuration
      - EMBEDDINGS_PROVIDER=${EMBEDDINGS_PROVIDER:-sentence-transformers}
      - EMBEDDINGS_MODEL_NAME=${EMBEDDINGS_MODEL_NAME:-all-MiniLM-L6-v2}
      - EMBEDDINGS_MODEL_DIMENSIONS=${EMBEDDINGS_MODEL_DIMENSIONS:-384}
      - EMBEDDINGS_API_KEY=${EMBEDDINGS_API_KEY}
      - EMBEDDINGS_API_BASE=${EMBEDDINGS_API_BASE}
      - EMBEDDINGS_AWS_REGION=${EMBEDDINGS_AWS_REGION:-us-east-1}
>>>>>>> f629b093
    ports:
      - "80:80"
      - "443:443"
      - "7860:7860"
    volumes:
      - ${HOME}/mcp-gateway/servers:/app/registry/servers
      - ${HOME}/mcp-gateway/agents:/app/registry/agents
      - ${HOME}/mcp-gateway/models:/app/registry/models
      - ${HOME}/mcp-gateway/logs:/app/logs
      # - ${HOME}/mcp-gateway/auth_server/scopes.yml:/app/auth_server/scopes.yml
      # - ${HOME}/mcp-gateway/federation.json:/app/config/federation.json
      - ${HOME}/mcp-gateway/ssl:/etc/ssl:ro
    depends_on:
      - auth-server
      - metrics-service
      - opensearch
    restart: unless-stopped

  # Metrics Collection Service
  metrics-service:
    build:
      context: metrics-service
      dockerfile: Dockerfile
    environment:
      - METRICS_SERVICE_PORT=8890
      - METRICS_SERVICE_HOST=0.0.0.0
      - SQLITE_DB_PATH=/var/lib/sqlite/metrics.db
      - METRICS_RETENTION_DAYS=90
      - METRICS_API_KEY_AUTH=${METRICS_API_KEY_AUTH_SERVER}
      - METRICS_API_KEY_REGISTRY=${METRICS_API_KEY_REGISTRY}
      - METRICS_API_KEY_MCPGW=${METRICS_API_KEY_MCPGW_SERVER}
      - OTEL_SERVICE_NAME=mcp-metrics-service
      - OTEL_PROMETHEUS_ENABLED=true
      - OTEL_PROMETHEUS_PORT=9465
      - METRICS_RATE_LIMIT=1000
    ports:
      - "8890:8890"
      - "9465:9465"  # Prometheus metrics endpoint
    volumes:
      - metrics-db-data:/var/lib/sqlite
      - ${HOME}/mcp-gateway/logs:/app/logs
    depends_on:
      - metrics-db
    restart: unless-stopped
    healthcheck:
      test: ["CMD", "curl", "-f", "http://localhost:8890/health"]
      interval: 30s
      timeout: 10s
      retries: 3

  # Auth service (separate and scalable)
  auth-server:
    build:
      context: .
      dockerfile: docker/Dockerfile.auth
    environment:
      - REGISTRY_URL=${REGISTRY_URL}
      - SECRET_KEY=${SECRET_KEY}
      - ADMIN_USER=${ADMIN_USER:-admin}
      - ADMIN_PASSWORD=${ADMIN_PASSWORD}
      - GITHUB_CLIENT_ID=${GITHUB_CLIENT_ID}
      - GITHUB_CLIENT_SECRET=${GITHUB_CLIENT_SECRET}
      - COGNITO_CLIENT_ID=${COGNITO_CLIENT_ID}
      - COGNITO_CLIENT_SECRET=${COGNITO_CLIENT_SECRET}
      - COGNITO_USER_POOL_ID=${COGNITO_USER_POOL_ID}
      - COGNITO_DOMAIN=${COGNITO_DOMAIN:-auto}
      - AWS_REGION=${AWS_REGION:-us-east-1}
      - GOOGLE_CLIENT_ID=${GOOGLE_CLIENT_ID}
      - GOOGLE_CLIENT_SECRET=${GOOGLE_CLIENT_SECRET}
      # Metrics configuration
      - METRICS_SERVICE_URL=http://metrics-service:8890
      - METRICS_API_KEY=${METRICS_API_KEY_AUTH_SERVER}
      # Keycloak configuration
      - AUTH_PROVIDER=${AUTH_PROVIDER:-cognito}  # 'cognito' or 'keycloak'
      - KEYCLOAK_ENABLED=${KEYCLOAK_ENABLED:-false}
      - KEYCLOAK_URL=${KEYCLOAK_URL:-http://keycloak:8080}
      - KEYCLOAK_EXTERNAL_URL=${KEYCLOAK_EXTERNAL_URL:-http://localhost:8080}
      - KEYCLOAK_REALM=${KEYCLOAK_REALM:-mcp-gateway}
      - KEYCLOAK_CLIENT_ID=${KEYCLOAK_CLIENT_ID:-mcp-gateway-web}
      - KEYCLOAK_CLIENT_SECRET=${KEYCLOAK_CLIENT_SECRET}
      - KEYCLOAK_M2M_CLIENT_ID=${KEYCLOAK_M2M_CLIENT_ID:-mcp-gateway-m2m}
      - KEYCLOAK_M2M_CLIENT_SECRET=${KEYCLOAK_M2M_CLIENT_SECRET}
      # Entra ID configuration
      - ENTRA_TENANT_ID=${ENTRA_TENANT_ID}
      - ENTRA_CLIENT_ID=${ENTRA_CLIENT_ID}
      - ENTRA_CLIENT_SECRET=${ENTRA_CLIENT_SECRET}
      - ENTRA_ENABLED=${ENTRA_ENABLED:-false}
    ports:
      - "8888:8888"
    volumes:
      - ${HOME}/mcp-gateway/logs:/app/logs
      # - ${HOME}/mcp-gateway/auth_server/scopes.yml:/app/scopes.yml
    restart: unless-stopped

  # Current Time MCP Server
  currenttime-server:
    build:
      context: servers/currenttime
      dockerfile: ../../docker/Dockerfile.mcp-server
    environment:
      - PORT=8000
      - MCP_TRANSPORT=streamable-http
    ports:
      - "8000:8000"
    restart: unless-stopped

  # Financial Info MCP Server
  fininfo-server:
    build:
      context: servers/fininfo
      dockerfile: ../../docker/Dockerfile.mcp-server
    environment:
      - PORT=8001
      - SECRET_KEY=${SECRET_KEY}
    volumes:
      - ${HOME}/mcp-gateway/secrets/fininfo/:/app/fininfo/
    ports:
      - "8001:8001"
    restart: unless-stopped

  # MCP Gateway Server
  mcpgw-server:
    build:
      context: .
      dockerfile: docker/Dockerfile.mcp-server
      args:
        SERVER_DIR: servers/mcpgw
    environment:
      - PORT=8003
      - REGISTRY_BASE_URL=http://registry:7860
      - REGISTRY_USERNAME=${ADMIN_USER:-admin}
      - REGISTRY_PASSWORD=${ADMIN_PASSWORD}
    volumes:
      - ${HOME}/mcp-gateway/servers:/app/registry/servers
      - ${HOME}/mcp-gateway/models:/app/registry/models
      - ${HOME}/mcp-gateway/auth_server/scopes.yml:/app/auth_server/scopes.yml
    ports:
      - "8003:8003"
    depends_on:
      - registry
    restart: unless-stopped

  # Real Server Fake Tools MCP Server
  realserverfaketools-server:
    build:
      context: servers/realserverfaketools
      dockerfile: ../../docker/Dockerfile.mcp-server
    environment:
      - PORT=8002
    ports:
      - "8002:8002"
    restart: unless-stopped


  # Atlassian MCP Server
  atlassian-server:
    image: ghcr.io/sooperset/mcp-atlassian:latest
    environment:
      - ATLASSIAN_OAUTH_ENABLE=true
      - MCP_VERY_VERBOSE=true
      - MCP_LOGGING_STDOUT=true
    ports:
      - "8005:8005"
    volumes:
      - $HOME/.mcp-atlassian:/home/app/.mcp-atlassian
    command: --transport streamable-http --port 8005
    restart: unless-stopped

  # SQLite container for metrics database
  metrics-db:
    image: alpine:latest
    volumes:
      - metrics-db-data:/var/lib/sqlite
    command: ["sh", "-c", "apk add --no-cache sqlite && mkdir -p /var/lib/sqlite && sqlite3 /var/lib/sqlite/metrics.db 'CREATE TABLE IF NOT EXISTS _health (id INTEGER);' && tail -f /dev/null"]
    restart: unless-stopped
    healthcheck:
      test: ["CMD", "sqlite3", "/var/lib/sqlite/metrics.db", ".tables"]
      interval: 30s
      timeout: 10s
      retries: 3

  # Prometheus for metrics collection
  prometheus:
    image: prom/prometheus:latest
    ports:
      - "9090:9090"
    volumes:
      - ./config/prometheus.yml:/etc/prometheus/prometheus.yml
      - prometheus-data:/prometheus
    command:
      - '--config.file=/etc/prometheus/prometheus.yml'
      - '--storage.tsdb.path=/prometheus'
      - '--web.console.libraries=/etc/prometheus/console_libraries'
      - '--web.console.templates=/etc/prometheus/consoles'
      - '--storage.tsdb.retention.time=200h'
      - '--web.enable-lifecycle'
    restart: unless-stopped

  # Grafana for metrics visualization
  grafana:
    image: grafana/grafana:latest
    ports:
      - "3000:3000"
    environment:
      - GF_SECURITY_ADMIN_PASSWORD=admin
      - GF_USERS_ALLOW_SIGN_UP=false
    volumes:
      - grafana-data:/var/lib/grafana
      - ./config/grafana/dashboards:/etc/grafana/provisioning/dashboards
      - ./config/grafana/datasources:/etc/grafana/provisioning/datasources
    depends_on:
      - prometheus
    restart: unless-stopped

  # PostgreSQL database for Keycloak
  keycloak-db:
    image: postgres:16-alpine
    environment:
      POSTGRES_DB: keycloak
      POSTGRES_USER: keycloak
      POSTGRES_PASSWORD: ${KEYCLOAK_DB_PASSWORD:-keycloak}
    volumes:
      - keycloak_db_data:/var/lib/postgresql/data
    restart: unless-stopped
    healthcheck:
      test: ["CMD-SHELL", "pg_isready -U keycloak"]
      interval: 10s
      timeout: 5s
      retries: 5

  # Keycloak Identity Provider
  keycloak:
    image: quay.io/keycloak/keycloak:25.0
    command: start-dev  # Use 'start' for production with proper SSL
    environment:
      # Database configuration
      KC_DB: postgres
      KC_DB_URL: jdbc:postgresql://keycloak-db:5432/keycloak
      KC_DB_USERNAME: keycloak
      KC_DB_PASSWORD: ${KEYCLOAK_DB_PASSWORD:-keycloak}

      # Admin credentials
      KEYCLOAK_ADMIN: ${KEYCLOAK_ADMIN:-admin}
      KEYCLOAK_ADMIN_PASSWORD: ${KEYCLOAK_ADMIN_PASSWORD}

      # HTTP configuration
      KC_HTTP_ENABLED: 'true'
      KC_HTTP_PORT: 8080
      KC_HOSTNAME_STRICT: 'false'
      KC_HOSTNAME_STRICT_HTTPS: 'false'
      KC_PROXY: edge  # Running behind nginx

      # Frontend URL for external JWT issuer
      KC_FRONTEND_URL: ${KEYCLOAK_EXTERNAL_URL:-http://localhost:8080}

      # Features
      KC_FEATURES: token-exchange,admin-api

      # Logging
      KC_LOG_LEVEL: INFO
      
    ports:
      - "8080:8080"
    depends_on:
      keycloak-db:
        condition: service_healthy
    volumes:
      - ./keycloak/themes:/opt/keycloak/themes
      - ./keycloak/providers:/opt/keycloak/providers
      - ./keycloak/import:/opt/keycloak/data/import
    restart: unless-stopped
    healthcheck:
      test: ["CMD", "curl", "-f", "http://localhost:8080/health/ready"]
      interval: 30s
      timeout: 10s
      retries: 3
      start_period: 60s

volumes:
  ssl_data:
  keycloak_db_data:
  metrics-db-data:
  prometheus-data:
  grafana-data:
  opensearch-data:<|MERGE_RESOLUTION|>--- conflicted
+++ resolved
@@ -87,13 +87,11 @@
       - EXTERNAL_REGISTRY_TAGS=${EXTERNAL_REGISTRY_TAGS:-anthropic-registry,workday-asor}
       - ASOR_ACCESS_TOKEN=${ASOR_ACCESS_TOKEN}
       - ASOR_CLIENT_CREDENTIALS=${ASOR_CLIENT_CREDENTIALS}
-<<<<<<< HEAD
       # OpenSearch Configuration
       - STORAGE_BACKEND=${STORAGE_BACKEND:-file}
       - OPENSEARCH_HOST=opensearch
       - OPENSEARCH_PORT=9200
       - OPENSEARCH_NAMESPACE=${OPENSEARCH_NAMESPACE:-default}
-=======
       # Embeddings Configuration
       - EMBEDDINGS_PROVIDER=${EMBEDDINGS_PROVIDER:-sentence-transformers}
       - EMBEDDINGS_MODEL_NAME=${EMBEDDINGS_MODEL_NAME:-all-MiniLM-L6-v2}
@@ -101,7 +99,6 @@
       - EMBEDDINGS_API_KEY=${EMBEDDINGS_API_KEY}
       - EMBEDDINGS_API_BASE=${EMBEDDINGS_API_BASE}
       - EMBEDDINGS_AWS_REGION=${EMBEDDINGS_AWS_REGION:-us-east-1}
->>>>>>> f629b093
     ports:
       - "80:80"
       - "443:443"
