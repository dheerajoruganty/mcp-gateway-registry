--- conflicted
+++ resolved
@@ -59,11 +59,7 @@
         List of MCP scopes
     """
     scopes = []
-<<<<<<< HEAD
     group_mappings = SCOPES_CONFIG.get('group_mappings', {})
-=======
-    logger.info(f"Mapping Cognito groups to MCP scopes: {groups}")
->>>>>>> 3e2a8cd8
     
     for group in groups:
         if group in group_mappings:
